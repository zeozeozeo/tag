--- conflicted
+++ resolved
@@ -167,14 +167,12 @@
 		if err != nil {
 			return nil, err
 		}
-<<<<<<< HEAD
-=======
+
 		// if size=0, we certainly are in a padding zone. ignore the rest of
 		// the tags
 		if size == 0 {
 			break
 		}
->>>>>>> cac0ed8f
 
 		offset += headerSize + size
 
